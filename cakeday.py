import sqlite3
import praw
from datetime import datetime, timezone, timedelta
import time
from google import genai  # Import the genai library
from pytz import timezone as pytz_timezone  # Rename pytz's timezone to avoid conflicts
from vaderSentiment.vaderSentiment import SentimentIntensityAnalyzer  # Import sentiment analyzer
<<<<<<< HEAD
from config import CLIENT_ID, CLIENT_SECRET, USER_AGENT, REDDIT_USERNAME, REDDIT_PASSWORD, DATABASE_NAME, API_CALL_DELAY, GEMINI_API_KEY  # Import global variables
=======

DATABASE_NAME = "subreddits.db"
API_CALL_DELAY = 1  # Delay in seconds between checking each user

GEMINI_API_KEY = "AIzaSyB28qAsRBcZesqRDEjAkFII9nasncmQlXA"
>>>>>>> 3ad7dde8

# Register custom adapter and converter for DATE type
def adapt_date(date_obj):
    return date_obj.isoformat()  # Convert date to ISO 8601 string

def convert_date(date_str):
    return datetime.strptime(date_str, "%Y-%m-%d").date()  # Convert ISO 8601 string back to date

sqlite3.register_adapter(datetime.date, adapt_date)
sqlite3.register_converter("DATE", convert_date)

def get_reddit_instance():
    reddit = praw.Reddit(
        client_id=CLIENT_ID,
        client_secret=CLIENT_SECRET,
        user_agent=USER_AGENT,
        username=REDDIT_USERNAME,
        password=REDDIT_PASSWORD
    )
    return reddit

def get_gemini_client():
    return genai.Client(api_key=GEMINI_API_KEY)

def post_cake_day_comment(reddit_obj, target_obj, gemini_message):
    """
    Posts the generated Cake Day message as a comment.

    Args:
        reddit_obj: The PRAW Reddit instance.
        target_obj: The PRAW object to reply to (either a Post or a Comment).
        gemini_message: The message generated by Gemini.
    """
    try:
        comment_text = f"{gemini_message}\n\n*I am a bot sending some cheer in a world that needs more. Run by /u/LordTSG*"
        target_obj.reply(comment_text)
        print(f"    💬 Posted comment to {target_obj.author.name if target_obj.author else 'deleted user'}: {gemini_message}")
        print(f"    🔗 URL: http://reddit.com{target_obj.permalink}\n")
              
    except Exception as e:
        print(f"    ⚠️ Error posting comment: {e}")

def _get_title_context(context_type, post_title):
    if context_type == "comment":
        return f"The comment is in a post titled '{post_title}'. "
    else:
        return f"The post is titled '{post_title}'. "

def has_been_wished(username):
    conn = sqlite3.connect(DATABASE_NAME, detect_types=sqlite3.PARSE_DECLTYPES)
    cursor = conn.cursor()
    today = datetime.now().date()

    # Check if the user has been wished today
    cursor.execute("SELECT wished_date FROM wished_users WHERE username = ?", (username,))
    result = cursor.fetchone()

    if result:
        wished_date = result[0]
        if isinstance(wished_date, str):  # Ensure the date is converted if stored as a string
            wished_date = datetime.strptime(wished_date, "%Y-%m-%d").date()

        if wished_date == today:  # User has already been wished today
            conn.close()
            return True
        else:  # User's cake day has passed, remove them from the table
            cursor.execute("DELETE FROM wished_users WHERE username = ?", (username,))
            conn.commit()

    conn.close()
    return False

def mark_as_wished(username):
    conn = sqlite3.connect(DATABASE_NAME)
    cursor = conn.cursor()
    today = datetime.now().date().isoformat()  # Convert to ISO 8601 string
    cursor.execute("INSERT OR REPLACE INTO wished_users (username, wished_date) VALUES (?, ?)", (username, today))
    conn.commit()
    conn.close()

def is_cake_day(reddit, username):
    try:
        if has_been_wished(username):
            print(f"    ⏭️  Skipping {username}, already wished today.")
            return False

        redditor = reddit.redditor(username)
        if not hasattr(redditor, 'created_utc'):
            print(f"      ⚠️  Warning: Unable to retrieve 'created_utc' for user: {username}")
            return False

        account_creation_time = datetime.fromtimestamp(redditor.created_utc, timezone.utc)  # Use datetime's timezone.utc
        now_local = datetime.now(pytz_timezone('America/Toronto'))  # Use pytz's timezone for local time

        if (now_local - account_creation_time).days >= 365:  # Check if the account is at least 1 year old
            # Check if today is the exact anniversary of the account creation
            if (account_creation_time.month == now_local.month and
                account_creation_time.day == now_local.day):
                mark_as_wished(username)
                return True

        return False
    except Exception as e:
        print(f"      ⚠️ Error checking Cake Day for user {username}: {e}")
        return False

def analyze_sentiment(text):
    """
    Analyze the sentiment of a given text using Vader SentimentIntensityAnalyzer.

    Args:
        text (str): The text to analyze.

    Returns:
        str: The overall sentiment ('positive', 'neutral', or 'negative').
    """
    analyzer = SentimentIntensityAnalyzer()
    sentiment_scores = analyzer.polarity_scores(text)
    if sentiment_scores['compound'] >= 0.05:
        return "positive"
    elif sentiment_scores['compound'] <= -0.05:
        return "negative"
    else:
        return "neutral"

def process_item(reddit, item, item_type, subreddit_name, post_title=None):
    """
    Processes a Reddit item (Post or Comment) to check for Cake Day and post a message.

    Args:
        reddit: The PRAW Reddit instance.
        item: The Reddit item to process (either a Post or a Comment).
        item_type: A string indicating the item type ('post' or 'comment').
        subreddit_name: The name of the subreddit.
        post_title: The title of the post (only applicable for comments).
    """
    if item.author and is_cake_day(reddit, item.author.name):
        account_creation_date = datetime.fromtimestamp(reddit.redditor(item.author.name).created_utc, timezone.utc)
        account_age_years = (datetime.now(timezone.utc) - account_creation_date).days // 365
        print(f"  🎉 Cake Day found for user: {item.author.name} (Account Age: {account_age_years} years) on their {item_type}:")

        item_score = f"{item.score:+}"  # Get the score of the current item with "+" or "-" prefix

        # Collect context for the Gemini prompt
        comment_chain_context = []
        try:
            if item_type == "comment":
                # Traverse the comment tree for relevant context
                parent = item.parent()
                if parent:
                    parent_text = parent.body[:250] if hasattr(parent, "body") else (parent.selftext[:250] if hasattr(parent, "selftext") else "(no text content)")
                    parent_sentiment = analyze_sentiment(parent_text)
                    comment_chain_context.append({
                        "author": parent.author.name if parent.author else "[deleted]",
                        "text": parent_text,
                        "type": "post" if isinstance(parent, praw.models.Submission) else "comment",
                        "post_hint": parent.post_hint if hasattr(parent, "post_hint") else None,
                        "sentiment": parent_sentiment,
                        "reddit_score": f"{parent.score:+}" if isinstance(parent, praw.models.Comment) else f"{parent.score:+}",  # Add "+" or "-" prefix
                        "is_cake_day": parent.author.name == item.author.name if parent.author else False
                    })
                # Add the current comment
                current_text = item.body[:250]
                current_sentiment = analyze_sentiment(current_text)
                comment_chain_context.append({
                    "author": item.author.name,
                    "text": current_text,
                    "type": "comment",
                    "post_hint": item.post_hint if hasattr(item, "post_hint") else None,
                    "sentiment": current_sentiment,
                    "reddit_score": item_score,  # Add "+" or "-" prefix
                    "is_cake_day": True
                })
                # Add sibling comments (limit to 5-10 total comments)
                if isinstance(parent, praw.models.Comment):  # Ensure parent is a Comment
                    siblings = parent.replies
                    for sibling in siblings[:8]:
                        if sibling != item:
                            sibling_text = sibling.body[:250] if hasattr(sibling, "body") else "(no text content)"
                            sibling_sentiment = analyze_sentiment(sibling_text)
                            comment_chain_context.append({
                                "author": sibling.author.name if sibling.author else "[deleted]",
                                "text": sibling_text,
                                "type": "comment",
                                "post_hint": sibling.post_hint if hasattr(sibling, "post_hint") else None,
                                "sentiment": sibling_sentiment,
                                "reddit_score": f"{sibling.score:+}",  # Add "+" or "-" prefix
                                "is_cake_day": sibling.author.name == item.author.name if sibling.author else False
                            })
            elif item_type == "post":
                # Add the post's selftext and top comments
                post_text = item.selftext[:250] if item.selftext else "(no text content)"
                post_sentiment = analyze_sentiment(post_text)
                comment_chain_context.append({
                    "author": item.author.name,
                    "text": post_text,
                    "type": "post",
                    "post_hint": item.post_hint if hasattr(item, "post_hint") else None,
                    "sentiment": post_sentiment,
                    "reddit_score": item_score,  # Add "+" or "-" prefix
                    "is_cake_day": True
                })
                for top_comment in item.comments[:9]:
                    top_comment_text = top_comment.body[:250] if hasattr(top_comment, "body") else "(no text content)"
                    top_comment_sentiment = analyze_sentiment(top_comment_text)
                    comment_chain_context.append({
                        "author": top_comment.author.name if top_comment.author else "[deleted]",
                        "text": top_comment_text,
                        "type": "comment",
                        "post_hint": top_comment.post_hint if hasattr(top_comment, "post_hint") else None,
                        "sentiment": top_comment_sentiment,
                        "reddit_score": f"{top_comment.score:+}",  # Add "+" or "-" prefix
                        "is_cake_day": top_comment.author.name == item.author.name if top_comment.author else False
                    })
        except Exception as e:
            print(f"    ⚠️ Error collecting comment chain context: {e}")

        # Calculate sentiment statistics
        sentiment_scores = [analyze_sentiment(entry["text"]) for entry in comment_chain_context]
        analyzer = SentimentIntensityAnalyzer()  # Create an instance of SentimentIntensityAnalyzer
        average_sentiment_score = sum([analyzer.polarity_scores(entry["text"])["compound"] for entry in comment_chain_context]) / len(comment_chain_context)
        most_extreme_sentiment = max(comment_chain_context, key=lambda x: abs(analyzer.polarity_scores(x["text"])["compound"]))
        sentiment_trend = "positive" if average_sentiment_score > 0 else "negative" if average_sentiment_score < 0 else "neutral"

        # Construct the Gemini prompt
        gemini_message_prompt = f"""
        You are a Reddit bot that celebrates users' Cake Days. Your goal is to craft a clever or witty, but most important: in-context, cake day wish for a user based on the surrounding conversation in a Reddit thread.
        
        Here is the information about the context:

        Subreddit: r/{subreddit_name}
        Post Title: {post_title if post_title else item.title}
        Relevant Comment Chain:
        {comment_chain_context}

        Sentiment Analysis:
        - Average Sentiment Score: {average_sentiment_score:.2f} (Sentiment range is -1 to 1, -1 being very negative and 1 being very positive)
        - Most Extreme Sentiment: {most_extreme_sentiment["sentiment"]} (Text: "{most_extreme_sentiment["text"]}")
        - Sentiment Trend: {sentiment_trend}

        The user celebrating their Cake Day is "{item.author.name}". The user is {account_age_years} year{"s" if account_age_years > 1 else ""} old. Include their age somewhere in the cake day wish. This user is the {'post author' if item_type == 'post' else 'comment author'}.
        Craft a cake day wish for "{item.author.name}" that is relevant to the topic and tone of the post title and the surrounding comments. Use the sentiment analysis (average sentiment, most extreme sentiment, and sentiment trend) to guide the tone of your message.
        Also, consider the Reddit score of the post/comments when generating the message. High scoring posts/comments are generally well-received by the community.

        Your response should *only* be the cake day wish text, suitable for posting as a reply to the {'post' if item_type == 'post' else 'comment'}.
        """

        # Call Gemini API to generate the message
        print(f"""    
            Subreddit: r/{subreddit_name}
            Post Title: {post_title if post_title else item.title}
            Relevant Comment Chain:\n
              {comment_chain_context}\n
            Sentiment Analysis:
              - Average Sentiment Score: {average_sentiment_score:.2f} 
              - Most Extreme Sentiment: {most_extreme_sentiment["sentiment"]} (Text: "{most_extreme_sentiment["text"]}")
              - Sentiment Trend: {sentiment_trend}
        """)

        client = get_gemini_client()
        try:
            response = client.models.generate_content(
                model="gemini-2.0-flash",  # Or whichever Gemini model you are using
                contents=gemini_message_prompt,
            )
            gemini_message = response.text
        except Exception as e:
            print(f"    ⚠️  Error calling Gemini API: {e}")
            gemini_message = "Happy Cake Day!"  # Provide a fallback message

        # Post the Cake Day wish
        post_cake_day_comment(reddit, item, gemini_message)
        return True  # Indicate that a Cake Day was found
    return False  # Indicate no Cake Day was found

def process_subreddit(reddit, subreddit_name, last_post_checked):
    subreddit = reddit.subreddit(subreddit_name)
    new_last_post_checked = None  # Initialize as None
    cake_day_count = 0  # Counter for cake days found

    posts = subreddit.new(limit=25)  # Check the 25 newest posts (adjust as needed)

    for post in posts:
        if not new_last_post_checked:
            new_last_post_checked = post.id  # Set to the first post checked

        if last_post_checked and post.id == last_post_checked:
            break  # We've reached the last checked post

        if post.author:
            print(f"  Checking post: '{post.title}' by {post.author.name} with {post.num_comments} comments. Please stand by...")
            if process_item(reddit, post, "post", subreddit_name):
                cake_day_count += 1  # Increment only if a Cake Day was found
            time.sleep(API_CALL_DELAY)  # Be mindful of rate limits

        post.comments.replace_more(limit=None)  # Load all top-level comments
        for comment in post.comments.list():
            if comment.author:
                if process_item(reddit, comment, "comment", subreddit_name, post.title):
                    cake_day_count += 1  # Increment only if a Cake Day was found
                time.sleep(API_CALL_DELAY)

    print(f"  🎉 Total Cake Days found in r/{subreddit_name}: {cake_day_count} {"" if cake_day_count == 0 else "🎉🎉"}")
    return new_last_post_checked

def get_subreddit_info_from_database():
    conn = sqlite3.connect(DATABASE_NAME)
    cursor = conn.cursor()
    cursor.execute("SELECT subreddit_name, last_post_checked FROM subreddits")
    subreddit_info = {row[0]: row[1] for row in cursor.fetchall()}
    conn.close()
    return subreddit_info

def update_last_post_checked(subreddit_name, last_post_checked):
    conn = sqlite3.connect(DATABASE_NAME)
    cursor = conn.cursor()
    cursor.execute("UPDATE subreddits SET last_post_checked = ? WHERE subreddit_name = ?", (last_post_checked, subreddit_name))
    conn.commit()
    conn.close()

def update_scan_time(subreddit_name):
    conn = sqlite3.connect(DATABASE_NAME)
    cursor = conn.cursor()
    now_utc = datetime.now(timezone.utc)
    timestamp_numeric = now_utc.timestamp()
    cursor.execute("UPDATE subreddits SET last_scan_time = ? WHERE subreddit_name = ?", (timestamp_numeric, subreddit_name))
    conn.commit()
    conn.close()

def clear_expired_wished_users():
    """Remove users from the wished_users table whose cake day has passed."""
    conn = sqlite3.connect(DATABASE_NAME)
    cursor = conn.cursor()
    today = datetime.now().date().isoformat()  # Get today's date in ISO 8601 format
    cursor.execute("DELETE FROM wished_users WHERE wished_date < ?", (today,))
    conn.commit()
    conn.close()

def get_bot_comment_score(reddit, subreddit_name):
    """
    Calculate the overall score of the bot's comments in a subreddit.

    Args:
        reddit: The PRAW Reddit instance.
        subreddit_name: The name of the subreddit.

    Returns:
        int: The total score of the bot's comments in the subreddit.
    """
    try:
        bot_user = reddit.redditor(REDDIT_USERNAME)  # Get the bot's user profile
        total_score = 0

        # Fetch the bot's comments and filter by subreddit
        for comment in bot_user.comments.new(limit=None):  # Fetch all recent comments by the bot
            if comment.subreddit.display_name.lower() == subreddit_name.lower():
                total_score += comment.score

        return total_score
    except Exception as e:
        print(f"    ⚠️ Error fetching bot comments for r/{subreddit_name}: {e}")
        return 0

if __name__ == "__main__":
    clear_expired_wished_users()  # Clear expired wished users at the start
    start_time = time.time()  # Store the start timestamp
    reddit_time = time.time() # Store the start timestamp to time each reddit scan
    reddit = get_reddit_instance()
    subreddit_info = get_subreddit_info_from_database()

    if not subreddit_info:
        print("No subreddits found in the database.")
    else:
        print("Scanning subreddits for Cake Days...")
        for subreddit_name, last_post_checked in subreddit_info.items():
            # Calculate the bot's overall score in the subreddit
            bot_score = get_bot_comment_score(reddit, subreddit_name)
            print(f"\nScanning r/{subreddit_name}... (overall score: {bot_score:+})")

            new_last_post_checked = process_subreddit(reddit, subreddit_name, last_post_checked)
            update_last_post_checked(subreddit_name, new_last_post_checked)
            update_scan_time(subreddit_name)

            # Calculate and print elapsed time
            total_elapsed_time = time.time() - start_time
            hours, remainder = divmod(total_elapsed_time, 3600)
            minutes, seconds = divmod(remainder, 60)

            reddit_elapsed_time = time.time() - reddit_time
            rhours, rremainder = divmod(reddit_elapsed_time, 3600)
            rminutes, rseconds = divmod(rremainder, 60)

            print(f"  ✅ Finished scanning r/{subreddit_name}. Time taken to scan: {int(rhours)}h {int(rminutes)}m {rseconds:.2f}s")
            print(f"  🕒 Total time taken: {int(hours)}h {int(minutes)}m {seconds:.2f}s")

            reddit_time = time.time()  # Reset the Reddit scan timer for the next subreddit

    print("\nScan complete.")<|MERGE_RESOLUTION|>--- conflicted
+++ resolved
@@ -5,15 +5,7 @@
 from google import genai  # Import the genai library
 from pytz import timezone as pytz_timezone  # Rename pytz's timezone to avoid conflicts
 from vaderSentiment.vaderSentiment import SentimentIntensityAnalyzer  # Import sentiment analyzer
-<<<<<<< HEAD
 from config import CLIENT_ID, CLIENT_SECRET, USER_AGENT, REDDIT_USERNAME, REDDIT_PASSWORD, DATABASE_NAME, API_CALL_DELAY, GEMINI_API_KEY  # Import global variables
-=======
-
-DATABASE_NAME = "subreddits.db"
-API_CALL_DELAY = 1  # Delay in seconds between checking each user
-
-GEMINI_API_KEY = "AIzaSyB28qAsRBcZesqRDEjAkFII9nasncmQlXA"
->>>>>>> 3ad7dde8
 
 # Register custom adapter and converter for DATE type
 def adapt_date(date_obj):
